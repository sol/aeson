{-# Language OverloadedStrings, RecordWildCards, StandaloneDeriving, CPP #-}
{-# OPTIONS_GHC -fno-warn-orphans #-}

module Instances where

import Types
import Data.Function (on)
import Control.Monad
<<<<<<< HEAD
import Test.QuickCheck
  ( Arbitrary(..), Gen, choose, oneof, elements
  , resize, listOf1, getNonNegative
    )
=======
import Test.QuickCheck (Arbitrary(..), Gen, choose, oneof, elements, Positive(..))
>>>>>>> 5a8f06c2
import Data.Time.Clock (DiffTime, UTCTime(..), picosecondsToDiffTime)
import Data.Fixed (Pico)
import Data.Time (ZonedTime(..), LocalTime(..), TimeZone(..),
                  hoursToTimeZone, Day(..), TimeOfDay(..),
                  NominalDiffTime)
import Data.Version
import qualified Data.Text as T
import qualified Data.Map as Map
import Data.Text (Text)
import Data.Maybe
import Data.Aeson.Types
import Control.Applicative
import Functions

-- "System" types.

instance Arbitrary Text where
    arbitrary = T.pack <$> arbitrary

instance (Ord k, Arbitrary k, Arbitrary v) => Arbitrary (Map.Map k v) where
    arbitrary = Map.fromList <$> arbitrary

instance Arbitrary TimeOfDay where
    arbitrary = do
      h <- choose (0, 23)
      m <- choose (0, 59)
      s <- fromRational . toRational <$> choose (0, 59 :: Double)
      return $ TimeOfDay h m s

instance Arbitrary LocalTime where
    arbitrary = LocalTime <$> arbitrary <*> arbitrary

instance Arbitrary TimeZone where
    arbitrary = do
      offset <- choose (0,2) :: Gen Int
      return $ hoursToTimeZone offset

instance Arbitrary Day where
    arbitrary = ModifiedJulianDay `liftM` arbitrary

instance Arbitrary DiffTime where
    arbitrary = (picosecondsToDiffTime . (* 1000000000)) <$>
                choose (0, 86400000)

instance Arbitrary UTCTime where
    arbitrary = liftM2 UTCTime arbitrary arbitrary

instance Arbitrary DotNetTime where
    arbitrary = DotNetTime `liftM` arbitrary

instance Arbitrary ZonedTime where
    arbitrary = liftM2 ZonedTime arbitrary arbitrary

instance Arbitrary NominalDiffTime where
    arbitrary = realToFrac <$> (arbitrary :: Gen Pico)

deriving instance Eq ZonedTime

-- Compare equality to within a millisecond, allowing for rounding
-- error (ECMA 262 requires milliseconds to rounded to zero, not
-- rounded to nearest).
instance ApproxEq UTCTime where
    a =~ b = ((==) `on` utctDay) a b &&
             (approxEqWith 1 1 `on` ((* 1e3) . utctDayTime)) a b

instance ApproxEq DotNetTime where
    (=~) = (=~) `on` fromDotNetTime

instance ApproxEq Double where
    (=~) = approxEq

-- Test-related types.

instance Arbitrary Foo where
    arbitrary = liftM4 Foo arbitrary arbitrary arbitrary arbitrary

instance Eq Foo where
    a == b = fooInt a == fooInt b &&
             fooDouble a `approxEq` fooDouble b &&
             fooTuple a == fooTuple b

instance ToJSON Foo where
    toJSON Foo{..} = object [ "fooInt" .= fooInt
                            , "fooDouble" .= fooDouble
                            , "fooTuple" .= fooTuple
                            , "fooMap" .= fooMap
                            ]

instance FromJSON Foo where
    parseJSON (Object v) = Foo <$>
                           v .: "fooInt" <*>
                           v .: "fooDouble" <*>
                           v .: "fooTuple" <*>
                           v .: "fooMap"
    parseJSON _ = empty

instance Arbitrary UFoo where
    arbitrary = UFoo <$> arbitrary <*> arbitrary
        where _ = uFooInt

instance Arbitrary OneConstructor where
    arbitrary = return OneConstructor

instance FromJSON OneConstructor
instance ToJSON OneConstructor

instance (Arbitrary a, Arbitrary b) => Arbitrary (Product2 a b) where
    arbitrary = liftM2 Product2 arbitrary arbitrary

instance (FromJSON a, FromJSON b) => FromJSON (Product2 a b)
instance (ToJSON a, ToJSON b) => ToJSON (Product2 a b)

instance (Arbitrary a, Arbitrary b, Arbitrary c, Arbitrary d, Arbitrary e,
          Arbitrary f) => Arbitrary (Product6 a b c d e f) where
    arbitrary = Product6 <$> arbitrary <*> arbitrary <*> arbitrary <*>
                             arbitrary <*> arbitrary <*> arbitrary

instance (FromJSON a, FromJSON b, FromJSON c, FromJSON d, FromJSON e,
          FromJSON f) => FromJSON (Product6 a b c d e f)
instance (ToJSON a, ToJSON b, ToJSON c, ToJSON d, ToJSON e,
          ToJSON f) => ToJSON (Product6 a b c d e f)

instance (Arbitrary a, Arbitrary b, Arbitrary c, Arbitrary d)
    => Arbitrary (Sum4 a b c d) where
    arbitrary = oneof [Alt1 <$> arbitrary, Alt2 <$> arbitrary,
                       Alt3 <$> arbitrary, Alt4 <$> arbitrary]

instance (FromJSON a, FromJSON b, FromJSON c, FromJSON d)
    => FromJSON (Sum4 a b c d)
instance (ToJSON a, ToJSON b, ToJSON c, ToJSON d) => ToJSON (Sum4 a b c d)

instance (Arbitrary a) => Arbitrary (Approx a) where
    arbitrary = Approx <$> arbitrary

instance (FromJSON a) => FromJSON (Approx a) where
    parseJSON a = Approx <$> parseJSON a

instance (ToJSON a) => ToJSON (Approx a) where
    toJSON = toJSON . fromApprox

instance Arbitrary Nullary where
    arbitrary = elements [C1, C2, C3]

instance Arbitrary a => Arbitrary (SomeType a) where
    arbitrary = oneof [ pure Nullary
                      , Unary   <$> arbitrary
                      , Product <$> arbitrary <*> arbitrary <*> arbitrary
                      , Record  <$> arbitrary <*> arbitrary <*> arbitrary
                      ]

instance ApproxEq Char where
    (=~) = (==)

instance (ApproxEq a) => ApproxEq [a] where
    a =~ b = length a == length b && all (uncurry (=~)) (zip a b)

instance Arbitrary Version where
    arbitrary = makeVersion . fmap getNonNegative <$> resize 4 (listOf1 arbitrary)

-- Version tags are deprecated, so we avoid using them in the Arbitrary
-- instance. However, the recommended constructor 'makeVersion' is not
-- exported by "Data.Version" until base-4.8.0.0. For previous versions,
-- a definition is given below.

#if !MIN_VERSION_base(4,8,0)
makeVersion :: [Int] -> Version
makeVersion b = Version b []
#endif<|MERGE_RESOLUTION|>--- conflicted
+++ resolved
@@ -6,14 +6,11 @@
 import Types
 import Data.Function (on)
 import Control.Monad
-<<<<<<< HEAD
+import Test.QuickCheck (Arbitrary(..), Gen, choose, oneof, elements, Positive(..))
 import Test.QuickCheck
   ( Arbitrary(..), Gen, choose, oneof, elements
   , resize, listOf1, getNonNegative
     )
-=======
-import Test.QuickCheck (Arbitrary(..), Gen, choose, oneof, elements, Positive(..))
->>>>>>> 5a8f06c2
 import Data.Time.Clock (DiffTime, UTCTime(..), picosecondsToDiffTime)
 import Data.Fixed (Pico)
 import Data.Time (ZonedTime(..), LocalTime(..), TimeZone(..),
