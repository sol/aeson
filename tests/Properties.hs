{-# LANGUAGE DeriveDataTypeable, OverloadedStrings, RecordWildCards,
    ScopedTypeVariables #-}
{-# OPTIONS_GHC -fno-warn-orphans #-}

import Control.Monad
import Control.Applicative
import Data.Aeson.Encode
import Data.Aeson.Parser (value)
import Data.Aeson.Types
import Data.Attoparsec.Number
import Data.Data (Typeable, Data)
import Data.Text (Text)
import Test.Framework (Test, defaultMain, testGroup)
import Test.Framework.Providers.QuickCheck2 (testProperty)
<<<<<<< HEAD
import Test.QuickCheck (Arbitrary)
import qualified Data.ByteString.Lazy.Char8 as L
=======
import Test.QuickCheck (Arbitrary(..))
import qualified Data.Aeson.Generic as G
>>>>>>> a1888a75
import qualified Data.Attoparsec.Lazy as L
import qualified Data.ByteString.Lazy.Char8 as L
import qualified Data.Text as T
import qualified Data.Map as Map

encodeDouble :: Double -> Double -> Bool
encodeDouble num denom
    | isInfinite d || isNaN d = encode (Number (D d)) == "null"
    | otherwise               = (read . L.unpack . encode . Number . D) d == d
  where d = num / denom

encodeInteger :: Integer -> Bool
encodeInteger i = encode (Number (I i)) == L.pack (show i)

roundTrip :: (FromJSON a, ToJSON a) => (a -> a -> Bool) -> a -> a -> Bool
roundTrip eq _ i =
    case fmap fromJSON . L.parse value . encode . toJSON $ i of
      L.Done _ (Success v) -> v `eq` i
      _                    -> False

roundTripEq :: (Eq a, FromJSON a, ToJSON a) => a -> a -> Bool
roundTripEq x y = roundTrip (==) x y

genericTo :: (Data a, ToJSON a) => a -> a -> Bool
genericTo _ v = G.toJSON v == toJSON v

genericFrom :: (Eq a, Data a, ToJSON a) => a -> a -> Bool
genericFrom _ v = G.fromJSON (toJSON v) == Success v

approxEq :: Double -> Double -> Bool
approxEq a b = a == b ||
               d < maxAbsoluteError ||
                 d / max (abs b) (abs a) <= maxRelativeError
    where d = abs (a - b)
          maxAbsoluteError = 1e-15
          maxRelativeError = 1e-15

<<<<<<< HEAD
toFromJSON :: (Arbitrary a, Eq a, FromJSON a, ToJSON a) => a -> Bool
toFromJSON x = case fromJSON . toJSON $ x of
                Error _ -> False
                Success x' -> x == x'
=======
data Foo = Foo {
      fooInt :: Int
    , fooDouble :: Double
    , fooTuple :: (String, Text, Int)
    , fooMap :: Map.Map String Foo
    } deriving (Show, Typeable, Data)

instance Eq Foo where
    a == b = fooInt a == fooInt b &&
             fooDouble a `approxEq` fooDouble b &&
             fooTuple a == fooTuple b

instance ToJSON Foo where
    toJSON Foo{..} = object [ "fooInt" .= fooInt
                            , "fooDouble" .= fooDouble
                            , "fooTuple" .= fooTuple
                            , "fooMap" .= fooMap
                            ]

instance FromJSON Foo where
    parseJSON (Object v) = Foo <$>
                           v .: "fooInt" <*>
                           v .: "fooDouble" <*>
                           v .: "fooTuple" <*>
                           v .: "fooMap"
    parseJSON _ = empty

instance Arbitrary Text where
    arbitrary = T.pack <$> arbitrary

instance (Ord k, Arbitrary k, Arbitrary v) => Arbitrary (Map.Map k v) where
    arbitrary = Map.fromList <$> arbitrary

instance Arbitrary Foo where
    arbitrary = liftM4 Foo arbitrary arbitrary arbitrary arbitrary
>>>>>>> a1888a75

main :: IO ()
main = defaultMain tests

tests :: [Test]
tests = [
  testGroup "encode" [
      testProperty "encodeDouble" encodeDouble
    , testProperty "encodeInteger" encodeInteger
    ],
  testGroup "genericFrom" [
      testProperty "Bool" $ genericFrom True
    , testProperty "Double" $ genericFrom (1::Double)
    , testProperty "Int" $ genericFrom (1::Int)
    , testProperty "Foo" $ genericFrom (undefined::Foo)
    ],
  testGroup "genericTo" [
      testProperty "Bool" $ genericTo True
    , testProperty "Double" $ genericTo (1::Double)
    , testProperty "Int" $ genericTo (1::Int)
    , testProperty "Foo" $ genericTo (undefined::Foo)
    ],
  testGroup "roundTrip" [
<<<<<<< HEAD
      testProperty "roundTripBool" roundTripBool
    , testProperty "roundTripDouble" roundTripDouble
    , testProperty "roundTripInteger" roundTripInteger
    ],
  testGroup "toFromJSON" [
      testProperty "Integer" (toFromJSON :: Integer -> Bool)
    , testProperty "Double" (toFromJSON :: Double -> Bool)
    , testProperty "Maybe Integer" (toFromJSON :: Maybe Integer -> Bool)
    , testProperty "Either Integer Double" (toFromJSON :: Either Integer Double -> Bool)
    , testProperty "Either Integer Integer" (toFromJSON :: Either Integer Integer -> Bool)
=======
      testProperty "Bool" $ roundTripEq True
    , testProperty "Double" $ roundTrip approxEq (1::Double)
    , testProperty "Int" $ roundTripEq (1::Int)
    , testProperty "Integer" $ roundTripEq (1::Integer)
    , testProperty "String" $ roundTripEq (""::String)
    , testProperty "Text" $ roundTripEq T.empty
    , testProperty "Foo" $ roundTripEq (undefined::Foo)
>>>>>>> a1888a75
    ]
  ]<|MERGE_RESOLUTION|>--- conflicted
+++ resolved
@@ -12,13 +12,8 @@
 import Data.Text (Text)
 import Test.Framework (Test, defaultMain, testGroup)
 import Test.Framework.Providers.QuickCheck2 (testProperty)
-<<<<<<< HEAD
-import Test.QuickCheck (Arbitrary)
-import qualified Data.ByteString.Lazy.Char8 as L
-=======
 import Test.QuickCheck (Arbitrary(..))
 import qualified Data.Aeson.Generic as G
->>>>>>> a1888a75
 import qualified Data.Attoparsec.Lazy as L
 import qualified Data.ByteString.Lazy.Char8 as L
 import qualified Data.Text as T
@@ -56,12 +51,11 @@
           maxAbsoluteError = 1e-15
           maxRelativeError = 1e-15
 
-<<<<<<< HEAD
 toFromJSON :: (Arbitrary a, Eq a, FromJSON a, ToJSON a) => a -> Bool
 toFromJSON x = case fromJSON . toJSON $ x of
                 Error _ -> False
                 Success x' -> x == x'
-=======
+
 data Foo = Foo {
       fooInt :: Int
     , fooDouble :: Double
@@ -97,7 +91,6 @@
 
 instance Arbitrary Foo where
     arbitrary = liftM4 Foo arbitrary arbitrary arbitrary arbitrary
->>>>>>> a1888a75
 
 main :: IO ()
 main = defaultMain tests
@@ -121,10 +114,13 @@
     , testProperty "Foo" $ genericTo (undefined::Foo)
     ],
   testGroup "roundTrip" [
-<<<<<<< HEAD
-      testProperty "roundTripBool" roundTripBool
-    , testProperty "roundTripDouble" roundTripDouble
-    , testProperty "roundTripInteger" roundTripInteger
+      testProperty "Bool" $ roundTripEq True
+    , testProperty "Double" $ roundTrip approxEq (1::Double)
+    , testProperty "Int" $ roundTripEq (1::Int)
+    , testProperty "Integer" $ roundTripEq (1::Integer)
+    , testProperty "String" $ roundTripEq (""::String)
+    , testProperty "Text" $ roundTripEq T.empty
+    , testProperty "Foo" $ roundTripEq (undefined::Foo)
     ],
   testGroup "toFromJSON" [
       testProperty "Integer" (toFromJSON :: Integer -> Bool)
@@ -132,14 +128,5 @@
     , testProperty "Maybe Integer" (toFromJSON :: Maybe Integer -> Bool)
     , testProperty "Either Integer Double" (toFromJSON :: Either Integer Double -> Bool)
     , testProperty "Either Integer Integer" (toFromJSON :: Either Integer Integer -> Bool)
-=======
-      testProperty "Bool" $ roundTripEq True
-    , testProperty "Double" $ roundTrip approxEq (1::Double)
-    , testProperty "Int" $ roundTripEq (1::Int)
-    , testProperty "Integer" $ roundTripEq (1::Integer)
-    , testProperty "String" $ roundTripEq (""::String)
-    , testProperty "Text" $ roundTripEq T.empty
-    , testProperty "Foo" $ roundTripEq (undefined::Foo)
->>>>>>> a1888a75
     ]
   ]