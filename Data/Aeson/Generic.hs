--- conflicted
+++ resolved
@@ -214,7 +214,7 @@
                | otherwise = modError "parseJSON"
                                       "mapAny -- should never happen"
             tyrep = typeOf (undefined :: f)
-<<<<<<< HEAD
+            remap f = fromJust . cast . f
     hashMapAny :: forall e f. (Data e, Data f) => Parser (H.HashMap f e)
     hashMapAny
         | tyrep == typeOf ""       = process DT.unpack
@@ -230,12 +230,8 @@
                         _          -> myFail
         tyrep = typeOf (undefined :: f)
     myFail = modFail "parseJSON" $ "bad data: " ++ show j
-=======
-            remap f = fromJust . cast . f
-    myFail = modFail "parseJSON" $ "bad data: " ++ show j
     stringyTypes = [typeOf LT.empty, typeOf DT.empty, typeOf B.empty, 
                     typeOf L.empty, typeOf ""]
->>>>>>> 055a7f77
 
 parseJSON_generic :: (Data a) => Value -> Parser a
 parseJSON_generic j = generic
