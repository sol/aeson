--- conflicted
+++ resolved
@@ -321,15 +321,28 @@
 --   toJSON (Coord x y) = 'object' [\"x\" '.=' x, \"y\" '.=' y]
 -- @
 --
-<<<<<<< HEAD
--- This example assumes the OverloadedStrings language option is enabled.
---
--- If your compiler has support for the @DeriveGeneric@ and @DefaultSignatures@
--- language extensions, @toJSON@ will have a default generic implementation.
---
--- To use this, simply add a @deriving 'Generic'@ clause to your datatype and
--- declare a @ToJSON@ instance for your datatype without giving a definition for
--- @toJSON@. For example the previous example can be simplified to just:
+-- Note the use of the @OverloadedStrings@ language extension which enables
+-- 'Text' values to be written as string literals.
+--
+-- Instead of manually writing your 'ToJSON' instance, there are three options
+-- to do it automatically:
+--
+-- * 'Data.Aeson.TH' provides template-haskell functions which will derive an
+-- instance at compile-time. The generated instance is optimized for your type
+-- so will probably be more efficient than the following two options:
+--
+-- * 'Data.Aeson.Generic' provides a generic @toJSON@ function that accepts any
+-- type which is an instance of 'Data'.
+-- 
+-- * If your compiler has support for the @DeriveGeneric@ and
+-- @DefaultSignatures@ language extensions, @toJSON@ will have a default generic
+-- implementation.
+--
+-- To use the latter option, simply add a @deriving 'Generic'@ clause to your
+-- datatype and declare a @ToJSON@ instance for your datatype without giving a
+-- definition for @toJSON@.
+--
+-- For example the previous example can be simplified to just:
 --
 -- @{-\# LANGUAGE DeriveGeneric \#-}
 --
@@ -339,22 +352,6 @@
 --
 -- instance ToJSON Coord
 -- @
---
--- (Another way to automatically derive a @ToJSON@ instance is to use the
--- template-haskell template 'deriveToJSON' from "Data.Aeson.TH".)
-=======
--- We use the @OverloadedStrings@ language extension so that we can
--- write 'Text' values as normal double-quoted strings.
---
--- If you do not want to write your own 'ToJSON' instances, you have
--- two options:
---
--- * The 'Data.Aeson.TH' module will automatically derive an instance
---   for you with a single line of code.
---
--- * The 'Data.Aeson.Generic' module will work with most data types
---   that are instances of 'Data' (but note, this can be slow).
->>>>>>> b72b7a2a
 class ToJSON a where
     toJSON   :: a -> Value
 
@@ -372,33 +369,41 @@
 --
 -- An example type and instance:
 --
-<<<<<<< HEAD
--- @data Coord { x :: Double, y :: Double }
---
-=======
 -- @{-\# LANGUAGE OverloadedStrings #-}
 --
 -- data Coord { x :: Double, y :: Double }
 -- 
->>>>>>> b72b7a2a
 -- instance FromJSON Coord where
---   parseJSON ('Object' v) = Coord '<$>'
---                         v '.:' \"x\" '<*>'
---                         v '.:' \"y\"
+--   parseJSON ('Object' v) = Coord    '<$>'
+--                          v '.:' \"x\" '<*>'
+--                          v '.:' \"y\"
 --
 --   \-- A non-'Object' value is of the wrong type, so use 'mzero' to fail.
 --   parseJSON _          = 'mzero'
 -- @
 --
-<<<<<<< HEAD
--- This example assumes the OverloadedStrings language option is enabled.
---
--- If your compiler has support for the @DeriveGeneric@ and @DefaultSignatures@
--- language extensions, @parseJSON@ will have a default generic implementation.
+-- Note the use of the @OverloadedStrings@ language extension which enables
+-- 'Text' values to be written as string literals.
+--
+-- Instead of manually writing your 'FromJSON' instance, there are three options
+-- to do it automatically:
+--
+-- * 'Data.Aeson.TH' provides template-haskell functions which will derive an
+-- instance at compile-time. The generated instance is optimized for your type
+-- so will probably be more efficient than the following two options:
+--
+-- * 'Data.Aeson.Generic' provides a generic @fromJSON@ function that parses to
+-- any type which is an instance of 'Data'.
+--
+-- * If your compiler has support for the @DeriveGeneric@ and
+-- @DefaultSignatures@ language extensions, @parseJSON@ will have a default
+-- generic implementation.
 --
 -- To use this, simply add a @deriving 'Generic'@ clause to your datatype and
--- declare a @FromJSON@ instance for your datatype without giving a definition for
--- @parseJSON@. For example the previous example can be simplified to just:
+-- declare a @FromJSON@ instance for your datatype without giving a definition
+-- for @parseJSON@.
+--
+-- For example the previous example can be simplified to just:
 --
 -- @{-\# LANGUAGE DeriveGeneric \#-}
 --
@@ -408,22 +413,6 @@
 --
 -- instance FromJSON Coord
 -- @
---
--- (Another way to automatically derive a @FromJSON@ instance is to use the
--- template-haskell template 'deriveFromJSON' from "Data.Aeson.TH".)
-=======
--- We use the @OverloadedStrings@ language extension so that we can
--- write 'Text' values as normal double-quoted strings.
---
--- If you do not want to write your own 'FromJSON' instances, you have
--- two options:
---
--- * The 'Data.Aeson.TH' module will automatically derive an instance
---   for you with a single line of code.
---
--- * The 'Data.Aeson.Generic' module will work with most data types
---   that are instances of 'Data' (but note, this can be slow).
->>>>>>> b72b7a2a
 class FromJSON a where
     parseJSON :: Value -> Parser a
 
