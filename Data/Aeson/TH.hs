{-# LANGUAGE CPP, FlexibleInstances, IncoherentInstances, NamedFieldPuns,
    NoImplicitPrelude, OverlappingInstances, TemplateHaskell,
    UndecidableInstances #-}

{-|
Module:      Data.Aeson.TH
Copyright:   (c) 2011-2015 Bryan O'Sullivan
             (c) 2011 MailRank, Inc.
License:     Apache
Stability:   experimental
Portability: portable

Functions to mechanically derive 'ToJSON' and 'FromJSON' instances. Note that
you need to enable the @TemplateHaskell@ language extension in order to use this
module.

An example shows how instances are generated for arbitrary data types. First we
define a data type:

@
data D a = Nullary
         | Unary Int
         | Product String Char a
         | Record { testOne   :: Double
                  , testTwo   :: Bool
                  , testThree :: D a
                  } deriving Eq
@

Next we derive the necessary instances. Note that we make use of the
feature to change record field names. In this case we drop the first 4
characters of every field name. We also modify constructor names by
lower-casing them:

@
$('deriveJSON' 'defaultOptions'{'fieldLabelModifier' = 'drop' 4, 'constructorTagModifier' = map toLower} ''D)
@

Now we can use the newly created instances.

@
d :: D 'Int'
d = Record { testOne = 3.14159
           , testTwo = 'True'
           , testThree = Product \"test\" \'A\' 123
           }
@

>>> fromJSON (toJSON d) == Success d
> True

Please note that you can derive instances for tuples using the following syntax:

@
-- FromJSON and ToJSON instances for 4-tuples.
$('deriveJSON' 'defaultOptions' ''(,,,))
@

-}

module Data.Aeson.TH
    ( -- * Encoding configuration
      Options(..), SumEncoding(..), defaultOptions, defaultTaggedObject

     -- * FromJSON and ToJSON derivation
    , deriveJSON

    , deriveToJSON
    , deriveFromJSON

    , mkToJSON
    , mkParseJSON
    ) where

--------------------------------------------------------------------------------
-- Imports
--------------------------------------------------------------------------------

-- from aeson:
import Data.Aeson ( toJSON, Object, object, (.=), (.:), (.:?)
                  , ToJSON, toJSON
                  , FromJSON, parseJSON
                  )
import Data.Aeson.Types ( Value(..), Parser
                        , Options(..)
                        , SumEncoding(..)
                        , defaultOptions
                        , defaultTaggedObject
                        )
-- from base:
import Control.Applicative ( pure, (<$>), (<*>) )
import Control.Monad       ( return, mapM, liftM2, fail )
import Data.Bool           ( Bool(False, True), otherwise, (&&) , not)
import Data.Eq             ( (==) )
import Data.Function       ( ($), (.) )
import Data.Functor        ( fmap )
import Data.Int            ( Int )
import Data.Either         ( Either(Left, Right) )
import Data.List           ( (++), foldl, foldl', intercalate
                           , length, map, zip, genericLength, all, partition
                           )
import Data.Maybe          ( Maybe(Nothing, Just), catMaybes )
import Prelude             ( String, (-), Integer, fromIntegral, error )
import Text.Printf         ( printf )
import Text.Show           ( show )
-- from unordered-containers:
import qualified Data.HashMap.Strict as H ( lookup, toList )
-- from template-haskell:
import Language.Haskell.TH
import Language.Haskell.TH.Syntax ( VarStrictType )
-- from text:
import qualified Data.Text as T ( Text, pack, unpack )
-- from vector:
import qualified Data.Vector as V ( unsafeIndex, null, length, create, fromList )
import qualified Data.Vector.Mutable as VM ( unsafeNew, unsafeWrite )


--------------------------------------------------------------------------------
-- Convenience
--------------------------------------------------------------------------------

-- | Generates both 'ToJSON' and 'FromJSON' instance declarations for the given
-- data type.
--
-- This is a convienience function which is equivalent to calling both
-- 'deriveToJSON' and 'deriveFromJSON'.
deriveJSON :: Options
           -- ^ Encoding options.
           -> Name
           -- ^ Name of the type for which to generate 'ToJSON' and 'FromJSON'
           -- instances.
           -> Q [Dec]
deriveJSON opts name =
    liftM2 (++)
           (deriveToJSON   opts name)
           (deriveFromJSON opts name)


--------------------------------------------------------------------------------
-- ToJSON
--------------------------------------------------------------------------------

{-
TODO: Don't constrain phantom type variables.

data Foo a = Foo Int
instance (ToJSON a) ⇒ ToJSON Foo where ...

The above (ToJSON a) constraint is not necessary and perhaps undesirable.
-}

-- | Generates a 'ToJSON' instance declaration for the given data type.
deriveToJSON :: Options
             -- ^ Encoding options.
             -> Name
             -- ^ Name of the type for which to generate a 'ToJSON' instance
             -- declaration.
             -> Q [Dec]
deriveToJSON opts name =
    withType name $ \tvbs cons -> fmap (:[]) $ fromCons tvbs cons
  where
    fromCons :: [TyVarBndr] -> [Con] -> Q Dec
    fromCons tvbs cons =
        instanceD (applyCon ''ToJSON typeNames)
                  (classType `appT` instanceType)
                  [ funD 'toJSON
                         [ clause []
                                  (normalB $ consToValue opts cons)
                                  []
                         ]
                  ]
      where
        classType = conT ''ToJSON
        typeNames = map tvbName tvbs
        instanceType = foldl' appT (conT name) $ map varT typeNames

-- | Generates a lambda expression which encodes the given data type as a
-- 'Value'.
mkToJSON :: Options -- ^ Encoding options.
         -> Name -- ^ Name of the type to encode.
         -> Q Exp
mkToJSON opts name = withType name (\_ cons -> consToValue opts cons)

-- | Helper function used by both 'deriveToJSON' and 'mkToJSON'. Generates
-- code to generate a 'Value' of a number of constructors. All constructors
-- must be from the same type.
consToValue :: Options
           -- ^ Encoding options.
           -> [Con]
           -- ^ Constructors for which to generate JSON generating code.
           -> Q Exp

consToValue _ [] = error $ "Data.Aeson.TH.consToValue: "
                          ++ "Not a single constructor given!"

-- A single constructor is directly encoded. The constructor itself may be
-- forgotten.
consToValue opts [con] = do
    value <- newName "value"
    lam1E (varP value) $ caseE (varE value) [argsToValue opts False con]

consToValue opts cons = do
    value <- newName "value"
    lam1E (varP value) $ caseE (varE value) matches
  where
    matches
        | allNullaryToStringTag opts && all isNullary cons =
              [ match (conP conName []) (normalB $ conStr opts conName) []
              | con <- cons
              , let conName = getConName con
              ]
        | otherwise = [argsToValue opts True con | con <- cons]

conStr :: Options -> Name -> Q Exp
conStr opts = appE [|String|] . conTxt opts

conTxt :: Options -> Name -> Q Exp
conTxt opts = appE [|T.pack|] . conStringE opts

conStringE :: Options -> Name -> Q Exp
conStringE opts = stringE . constructorTagModifier opts . nameBase

-- | If constructor is nullary.
isNullary :: Con -> Bool
isNullary (NormalC _ []) = True
isNullary _ = False

sumToValue :: Options -> Bool -> Name -> Q Exp -> Q Exp
sumToValue opts multiCons conName exp
    | multiCons =
        case sumEncoding opts of
          TwoElemArray ->
              [|Array|] `appE` ([|V.fromList|] `appE` listE [conStr opts conName, exp])
          TaggedObject{tagFieldName, contentsFieldName} ->
              [|object|] `appE` listE
                [ infixApp [|T.pack tagFieldName|]     [|(.=)|] (conStr opts conName)
                , infixApp [|T.pack contentsFieldName|] [|(.=)|] exp
                ]
          ObjectWithSingleField ->
              [|object|] `appE` listE
                [ infixApp (conTxt opts conName) [|(.=)|] exp
                ]

    | otherwise = exp

-- | Generates code to generate the JSON encoding of a single constructor.
argsToValue :: Options -> Bool -> Con -> Q Match
-- Nullary constructors. Generates code that explicitly matches against the
-- constructor even though it doesn't contain data. This is useful to prevent
-- type errors.
argsToValue  opts multiCons (NormalC conName []) =
    match (conP conName [])
          (normalB (sumToValue opts multiCons conName [e|toJSON ([] :: [()])|]))
          []

-- Polyadic constructors with special case for unary constructors.
argsToValue opts multiCons (NormalC conName ts) = do
    let len = length ts
    args <- mapM newName ["arg" ++ show n | n <- [1..len]]
    js <- case [[|toJSON|] `appE` varE arg | arg <- args] of
            -- Single argument is directly converted.
            [e] -> return e
            -- Multiple arguments are converted to a JSON array.
            es  -> do
              mv <- newName "mv"
              let newMV = bindS (varP mv)
                                ([|VM.unsafeNew|] `appE`
                                  litE (integerL $ fromIntegral len))
                  stmts = [ noBindS $
                              [|VM.unsafeWrite|] `appE`
                                (varE mv) `appE`
                                  litE (integerL ix) `appE`
                                    e
                          | (ix, e) <- zip [(0::Integer)..] es
                          ]
                  ret = noBindS $ [|return|] `appE` varE mv
              return $ [|Array|] `appE`
                         (varE 'V.create `appE`
                           doE (newMV:stmts++[ret]))
    match (conP conName $ map varP args)
          (normalB $ sumToValue opts multiCons conName js)
          []

-- Records.
<<<<<<< HEAD
argsToValue opts multiCons (RecC conName ts) = do
=======
encodeArgs opts multiCons (RecC conName ts) = case (unwrapUnaryRecords opts,not multiCons,ts) of
  (True,True,[(_,st,ty)])-> encodeArgs opts multiCons (NormalC conName [(st,ty)])
  _ -> do
>>>>>>> 752fd80f
    args <- mapM newName ["arg" ++ show n | (_, n) <- zip ts [1 :: Integer ..]]
    let exp = [|object|] `appE` pairs

        pairs | omitNothingFields opts = infixApp maybeFields
                                                  [|(++)|]
                                                  restFields
              | otherwise = listE $ map toPair argCons

        argCons = zip args ts

        maybeFields = [|catMaybes|] `appE` listE (map maybeToPair maybes)

        restFields = listE $ map toPair rest

        (maybes, rest) = partition isMaybe argCons

        isMaybe (_, (_, _, AppT (ConT t) _)) = t == ''Maybe
        isMaybe _ = False

        maybeToPair (arg, (field, _, _)) =
            infixApp (infixE (Just $ toFieldName field)
                             [|(.=)|]
                             Nothing)
                     [|(<$>)|]
                     (varE arg)

        toPair (arg, (field, _, _)) =
            infixApp (toFieldName field)
                     [|(.=)|]
                     (varE arg)

        toFieldName field = [|T.pack|] `appE` fieldLabelExp opts field

    match (conP conName $ map varP args)
          ( normalB
          $ if multiCons
            then case sumEncoding opts of
                   TwoElemArray -> [|toJSON|] `appE` tupE [conStr opts conName, exp]
                   TaggedObject{tagFieldName} ->
                       [|object|] `appE`
                         -- TODO: Maybe throw an error in case
                         -- tagFieldName overwrites a field in pairs.
                         infixApp (infixApp [|T.pack tagFieldName|]
                                            [|(.=)|]
                                            (conStr opts conName))
                                  [|(:)|]
                                  pairs
                   ObjectWithSingleField ->
                       [|object|] `appE` listE
                         [ infixApp (conTxt opts conName) [|(.=)|] exp ]
            else exp
          ) []

-- Infix constructors.
argsToValue opts multiCons (InfixC _ conName _) = do
    al <- newName "argL"
    ar <- newName "argR"
    match (infixP (varP al) conName (varP ar))
          ( normalB
          $ sumToValue opts multiCons conName
          $ [|toJSON|] `appE` listE [ [|toJSON|] `appE` varE a
                                    | a <- [al,ar]
                                    ]
          )
          []
-- Existentially quantified constructors.
argsToValue opts multiCons (ForallC _ _ con) =
    argsToValue opts multiCons con


--------------------------------------------------------------------------------
-- FromJSON
--------------------------------------------------------------------------------

-- | Generates a 'FromJSON' instance declaration for the given data type.
deriveFromJSON :: Options
               -- ^ Encoding options.
               -> Name
               -- ^ Name of the type for which to generate a 'FromJSON' instance
               -- declaration.
               -> Q [Dec]
deriveFromJSON opts name =
    withType name $ \tvbs cons -> fmap (:[]) $ fromCons tvbs cons
  where
    fromCons :: [TyVarBndr] -> [Con] -> Q Dec
    fromCons tvbs cons =
        instanceD (applyCon ''FromJSON typeNames)
                  (classType `appT` instanceType)
                  [ funD 'parseJSON
                         [ clause []
                                  (normalB $ consFromJSON name opts cons)
                                  []
                         ]
                  ]
      where
        classType = conT ''FromJSON
        typeNames = map tvbName tvbs
        instanceType = foldl' appT (conT name) $ map varT typeNames

-- | Generates a lambda expression which parses the JSON encoding of the given
-- data type.
mkParseJSON :: Options -- ^ Encoding options.
            -> Name -- ^ Name of the encoded type.
            -> Q Exp
mkParseJSON opts name =
    withType name (\_ cons -> consFromJSON name opts cons)

-- | Helper function used by both 'deriveFromJSON' and 'mkParseJSON'. Generates
-- code to parse the JSON encoding of a number of constructors. All constructors
-- must be from the same type.
consFromJSON :: Name
             -- ^ Name of the type to which the constructors belong.
             -> Options
             -- ^ Encoding options
             -> [Con]
             -- ^ Constructors for which to generate JSON parsing code.
             -> Q Exp

consFromJSON _ _ [] = error $ "Data.Aeson.TH.consFromJSON: "
                              ++ "Not a single constructor given!"

consFromJSON tName opts [con] = do
  value <- newName "value"
  lam1E (varP value) (parseArgs tName opts con (Right value))

consFromJSON tName opts cons = do
  value <- newName "value"
  lam1E (varP value) $ caseE (varE value) $
    if allNullaryToStringTag opts && all isNullary cons
    then allNullaryMatches
    else mixedMatches

  where
    allNullaryMatches =
      [ do txt <- newName "txt"
           match (conP 'String [varP txt])
                 (guardedB $
                  [ liftM2 (,) (normalG $
                                  infixApp (varE txt)
                                           [|(==)|]
                                           ([|T.pack|] `appE`
                                              conStringE opts conName)
                               )
                               ([|pure|] `appE` conE conName)
                  | con <- cons
                  , let conName = getConName con
                  ]
                  ++
                  [ liftM2 (,)
                      (normalG [|otherwise|])
                      ( [|noMatchFail|]
                        `appE` (litE $ stringL $ show tName)
                        `appE` ([|T.unpack|] `appE` varE txt)
                      )
                  ]
                 )
                 []
      , do other <- newName "other"
           match (varP other)
                 (normalB $ [|noStringFail|]
                    `appE` (litE $ stringL $ show tName)
                    `appE` ([|valueConName|] `appE` varE other)
                 )
                 []
      ]

    mixedMatches =
        case sumEncoding opts of
          TaggedObject {tagFieldName, contentsFieldName} ->
            parseObject $ parseTaggedObject tagFieldName contentsFieldName
          ObjectWithSingleField ->
            parseObject $ parseObjectWithSingleField
          TwoElemArray ->
            [ do arr <- newName "array"
                 match (conP 'Array [varP arr])
                       (guardedB $
                        [ liftM2 (,) (normalG $ infixApp ([|V.length|] `appE` varE arr)
                                                         [|(==)|]
                                                         (litE $ integerL 2))
                                     (parse2ElemArray arr)
                        , liftM2 (,) (normalG [|otherwise|])
                                     (([|not2ElemArray|]
                                       `appE` (litE $ stringL $ show tName)
                                       `appE` ([|V.length|] `appE` varE arr)))
                        ]
                       )
                       []
            , do other <- newName "other"
                 match (varP other)
                       ( normalB
                         $ [|noArrayFail|]
                             `appE` (litE $ stringL $ show tName)
                             `appE` ([|valueConName|] `appE` varE other)
                       )
                       []
            ]

    parseObject f =
        [ do obj <- newName "obj"
             match (conP 'Object [varP obj]) (normalB $ f obj) []
        , do other <- newName "other"
             match (varP other)
                   ( normalB
                     $ [|noObjectFail|]
                         `appE` (litE $ stringL $ show tName)
                         `appE` ([|valueConName|] `appE` varE other)
                   )
                   []
        ]

    parseTaggedObject typFieldName valFieldName obj = do
      conKey <- newName "conKey"
      doE [ bindS (varP conKey)
                  (infixApp (varE obj)
                            [|(.:)|]
                            ([|T.pack|] `appE` stringE typFieldName))
          , noBindS $ parseContents conKey (Left (valFieldName, obj)) 'conNotFoundFailTaggedObject
          ]

    parse2ElemArray arr = do
      conKey <- newName "conKey"
      conVal <- newName "conVal"
      let letIx n ix =
              valD (varP n)
                   (normalB ([|V.unsafeIndex|] `appE`
                               varE arr `appE`
                               litE (integerL ix)))
                   []
      letE [ letIx conKey 0
           , letIx conVal 1
           ]
           (caseE (varE conKey)
                  [ do txt <- newName "txt"
                       match (conP 'String [varP txt])
                             (normalB $ parseContents txt
                                                      (Right conVal)
                                                      'conNotFoundFail2ElemArray
                             )
                             []
                  , do other <- newName "other"
                       match (varP other)
                             ( normalB
                               $ [|firstElemNoStringFail|]
                                     `appE` (litE $ stringL $ show tName)
                                     `appE` ([|valueConName|] `appE` varE other)
                             )
                             []
                  ]
           )

    parseObjectWithSingleField obj = do
      conKey <- newName "conKey"
      conVal <- newName "conVal"
      caseE ([e|H.toList|] `appE` varE obj)
            [ match (listP [tupP [varP conKey, varP conVal]])
                    (normalB $ parseContents conKey (Right conVal) 'conNotFoundFailObjectSingleField)
                    []
            , do other <- newName "other"
                 match (varP other)
                       (normalB $ [|wrongPairCountFail|]
                                  `appE` (litE $ stringL $ show tName)
                                  `appE` ([|show . length|] `appE` varE other)
                       )
                       []
            ]

    parseContents conKey contents errorFun =
        caseE (varE conKey)
              [ match wildP
                      ( guardedB $
                        [ do g <- normalG $ infixApp (varE conKey)
                                                     [|(==)|]
                                                     ([|T.pack|] `appE`
                                                        conNameExp opts con)
                             e <- parseArgs tName opts con contents
                             return (g, e)
                        | con <- cons
                        ]
                        ++
                        [ liftM2 (,)
                                 (normalG [e|otherwise|])
                                 ( varE errorFun
                                   `appE` (litE $ stringL $ show tName)
                                   `appE` listE (map ( litE
                                                     . stringL
                                                     . constructorTagModifier opts
                                                     . nameBase
                                                     . getConName
                                                     ) cons
                                                )
                                   `appE` ([|T.unpack|] `appE` varE conKey)
                                 )
                        ]
                      )
                      []
              ]

parseNullaryMatches :: Name -> Name -> [Q Match]
parseNullaryMatches tName conName =
    [ do arr <- newName "arr"
         match (conP 'Array [varP arr])
               (guardedB $
                [ liftM2 (,) (normalG $ [|V.null|] `appE` varE arr)
                             ([|pure|] `appE` conE conName)
                , liftM2 (,) (normalG [|otherwise|])
                             (parseTypeMismatch tName conName
                                (litE $ stringL "an empty Array")
                                (infixApp (litE $ stringL $ "Array of length ")
                                          [|(++)|]
                                          ([|show . V.length|] `appE` varE arr)
                                )
                             )
                ]
               )
               []
    , matchFailed tName conName "Array"
    ]

parseUnaryMatches :: Name -> [Q Match]
parseUnaryMatches conName =
    [ do arg <- newName "arg"
         match (varP arg)
               ( normalB $ infixApp (conE conName)
                                    [|(<$>)|]
                                    ([|parseJSON|] `appE` varE arg)
               )
               []
    ]

parseRecord :: Options -> Name -> Name -> [VarStrictType] -> Name -> ExpQ
parseRecord opts tName conName ts obj =
    foldl' (\a b -> infixApp a [|(<*>)|] b)
           (infixApp (conE conName) [|(<$>)|] x)
           xs
    where
      x:xs = [ [|lookupField|]
               `appE` (litE $ stringL $ show tName)
               `appE` (litE $ stringL $ constructorTagModifier opts $ nameBase conName)
               `appE` (varE obj)
               `appE` ( [|T.pack|] `appE` fieldLabelExp opts field
                      )
             | (field, _, _) <- ts
             ]

getValField :: Name -> String -> [MatchQ] -> Q Exp
getValField obj valFieldName matches = do
  val <- newName "val"
  doE [ bindS (varP val) $ infixApp (varE obj)
                                    [|(.:)|]
                                    ([|T.pack|] `appE`
                                       (litE $ stringL valFieldName))
      , noBindS $ caseE (varE val) matches
      ]

-- | Generates code to parse the JSON encoding of a single constructor.
parseArgs :: Name -- ^ Name of the type to which the constructor belongs.
          -> Options -- ^ Encoding options.
          -> Con -- ^ Constructor for which to generate JSON parsing code.
          -> Either (String, Name) Name -- ^ Left (valFieldName, objName) or
                                        --   Right valName
          -> Q Exp
-- Nullary constructors.
parseArgs tName _ (NormalC conName []) (Left (valFieldName, obj)) =
  getValField obj valFieldName $ parseNullaryMatches tName conName
parseArgs tName _ (NormalC conName []) (Right valName) =
  caseE (varE valName) $ parseNullaryMatches tName conName

-- Unary constructors.
parseArgs _ _ (NormalC conName [_]) (Left (valFieldName, obj)) =
  getValField obj valFieldName $ parseUnaryMatches conName
parseArgs _ _ (NormalC conName [_]) (Right valName) =
  caseE (varE valName) $ parseUnaryMatches conName

-- Polyadic constructors.
parseArgs tName _ (NormalC conName ts) (Left (valFieldName, obj)) =
    getValField obj valFieldName $ parseProduct tName conName $ genericLength ts
parseArgs tName _ (NormalC conName ts) (Right valName) =
    caseE (varE valName) $ parseProduct tName conName $ genericLength ts

-- Records.
parseArgs tName opts (RecC conName ts) (Left (_, obj)) =
    parseRecord opts tName conName ts obj
parseArgs tName opts (RecC conName ts) (Right valName) = case (unwrapUnaryRecords opts,ts) of
  (True,[(_,st,ty)])-> parseArgs tName opts (NormalC conName [(st,ty)]) (Right valName)
  _ -> do
  obj <- newName "recObj"
  caseE (varE valName)
    [ match (conP 'Object [varP obj]) (normalB $ parseRecord opts tName conName ts obj) []
    , matchFailed tName conName "Object"
    ]

-- Infix constructors. Apart from syntax these are the same as
-- polyadic constructors.
parseArgs tName _ (InfixC _ conName _) (Left (valFieldName, obj)) =
    getValField obj valFieldName $ parseProduct tName conName 2
parseArgs tName _ (InfixC _ conName _) (Right valName) =
    caseE (varE valName) $ parseProduct tName conName 2

-- Existentially quantified constructors. We ignore the quantifiers
-- and proceed with the contained constructor.
parseArgs tName opts (ForallC _ _ con) contents =
    parseArgs tName opts con contents

-- | Generates code to parse the JSON encoding of an n-ary
-- constructor.
parseProduct :: Name -- ^ Name of the type to which the constructor belongs.
             -> Name -- ^ 'Con'structor name.
             -> Integer -- ^ 'Con'structor arity.
             -> [Q Match]
parseProduct tName conName numArgs =
    [ do arr <- newName "arr"
         -- List of: "parseJSON (arr `V.unsafeIndex` <IX>)"
         let x:xs = [ [|parseJSON|]
                      `appE`
                      infixApp (varE arr)
                               [|V.unsafeIndex|]
                               (litE $ integerL ix)
                    | ix <- [0 .. numArgs - 1]
                    ]
         match (conP 'Array [varP arr])
               (normalB $ condE ( infixApp ([|V.length|] `appE` varE arr)
                                           [|(==)|]
                                           (litE $ integerL numArgs)
                                )
                                ( foldl' (\a b -> infixApp a [|(<*>)|] b)
                                         (infixApp (conE conName) [|(<$>)|] x)
                                         xs
                                )
                                ( parseTypeMismatch tName conName
                                    (litE $ stringL $ "Array of length " ++ show numArgs)
                                    ( infixApp (litE $ stringL $ "Array of length ")
                                               [|(++)|]
                                               ([|show . V.length|] `appE` varE arr)
                                    )
                                )
               )
               []
    , matchFailed tName conName "Array"
    ]


--------------------------------------------------------------------------------
-- Parsing errors
--------------------------------------------------------------------------------

matchFailed :: Name -> Name -> String -> MatchQ
matchFailed tName conName expected = do
  other <- newName "other"
  match (varP other)
        ( normalB $ parseTypeMismatch tName conName
                      (litE $ stringL expected)
                      ([|valueConName|] `appE` varE other)
        )
        []

parseTypeMismatch :: Name -> Name -> ExpQ -> ExpQ -> ExpQ
parseTypeMismatch tName conName expected actual =
    foldl appE
          [|parseTypeMismatch'|]
          [ litE $ stringL $ nameBase conName
          , litE $ stringL $ show tName
          , expected
          , actual
          ]

class (FromJSON a) => LookupField a where
    lookupField :: String -> String -> Object -> T.Text -> Parser a

instance (FromJSON a) => LookupField a where
    lookupField tName rec obj key =
        case H.lookup key obj of
          Nothing -> unknownFieldFail tName rec (T.unpack key)
          Just v  -> parseJSON v

instance (FromJSON a) => LookupField (Maybe a) where
    lookupField _ _ = (.:?)

unknownFieldFail :: String -> String -> String -> Parser fail
unknownFieldFail tName rec key =
    fail $ printf "When parsing the record %s of type %s the key %s was not present."
                  rec tName key

noArrayFail :: String -> String -> Parser fail
noArrayFail t o = fail $ printf "When parsing %s expected Array but got %s." t o

noObjectFail :: String -> String -> Parser fail
noObjectFail t o = fail $ printf "When parsing %s expected Object but got %s." t o

firstElemNoStringFail :: String -> String -> Parser fail
firstElemNoStringFail t o = fail $ printf "When parsing %s expected an Array of 2 elements where the first element is a String but got %s at the first element." t o

wrongPairCountFail :: String -> String -> Parser fail
wrongPairCountFail t n =
    fail $ printf "When parsing %s expected an Object with a single tag/contents pair but got %s pairs."
                  t n

noStringFail :: String -> String -> Parser fail
noStringFail t o = fail $ printf "When parsing %s expected String but got %s." t o

noMatchFail :: String -> String -> Parser fail
noMatchFail t o =
    fail $ printf "When parsing %s expected a String with the tag of a constructor but got %s." t o

not2ElemArray :: String -> Int -> Parser fail
not2ElemArray t i = fail $ printf "When parsing %s expected an Array of 2 elements but got %i elements" t i

conNotFoundFail2ElemArray :: String -> [String] -> String -> Parser fail
conNotFoundFail2ElemArray t cs o =
    fail $ printf "When parsing %s expected a 2-element Array with a tag and contents element where the tag is one of [%s], but got %s."
                  t (intercalate ", " cs) o

conNotFoundFailObjectSingleField :: String -> [String] -> String -> Parser fail
conNotFoundFailObjectSingleField t cs o =
    fail $ printf "When parsing %s expected an Object with a single tag/contents pair where the tag is one of [%s], but got %s."
                  t (intercalate ", " cs) o

conNotFoundFailTaggedObject :: String -> [String] -> String -> Parser fail
conNotFoundFailTaggedObject t cs o =
    fail $ printf "When parsing %s expected an Object with a tag field where the value is one of [%s], but got %s."
                  t (intercalate ", " cs) o

parseTypeMismatch' :: String -> String -> String -> String -> Parser fail
parseTypeMismatch' tName conName expected actual =
    fail $ printf "When parsing the constructor %s of type %s expected %s but got %s."
                  conName tName expected actual


--------------------------------------------------------------------------------
-- Utility functions
--------------------------------------------------------------------------------

-- | Boilerplate for top level splices.
--
-- The given 'Name' must be from a type constructor. Furthermore, the
-- type constructor must be either a data type or a newtype. Any other
-- value will result in an exception.
withType :: Name
         -> ([TyVarBndr] -> [Con] -> Q a)
         -- ^ Function that generates the actual code. Will be applied
         -- to the type variable binders and constructors extracted
         -- from the given 'Name'.
         -> Q a
         -- ^ Resulting value in the 'Q'uasi monad.
withType name f = do
    info <- reify name
    case info of
      TyConI dec ->
        case dec of
          DataD    _ _ tvbs cons _ -> f tvbs cons
          NewtypeD _ _ tvbs con  _ -> f tvbs [con]
          other -> error $ "Data.Aeson.TH.withType: Unsupported type: "
                          ++ show other
      _ -> error "Data.Aeson.TH.withType: I need the name of a type."

-- | Extracts the name from a constructor.
getConName :: Con -> Name
getConName (NormalC name _)  = name
getConName (RecC name _)     = name
getConName (InfixC _ name _) = name
getConName (ForallC _ _ con) = getConName con

-- | Extracts the name from a type variable binder.
tvbName :: TyVarBndr -> Name
tvbName (PlainTV  name  ) = name
tvbName (KindedTV name _) = name

-- | Makes a string literal expression from a constructor's name.
conNameExp :: Options -> Con -> Q Exp
conNameExp opts = litE
                . stringL
                . constructorTagModifier opts
                . nameBase
                . getConName

-- | Creates a string literal expression from a record field label.
fieldLabelExp :: Options -- ^ Encoding options
              -> Name
              -> Q Exp
fieldLabelExp opts = litE . stringL . fieldLabelModifier opts . nameBase

-- | The name of the outermost 'Value' constructor.
valueConName :: Value -> String
valueConName (Object _) = "Object"
valueConName (Array  _) = "Array"
valueConName (String _) = "String"
valueConName (Number _) = "Number"
valueConName (Bool   _) = "Boolean"
valueConName Null       = "Null"

applyCon :: Name -> [Name] -> Q [Pred]
applyCon con typeNames = return (map apply typeNames)
  where apply t =
#if MIN_VERSION_template_haskell(2,10,0)
          AppT (ConT con) (VarT t)
#else
          ClassP con [VarT t]
#endif<|MERGE_RESOLUTION|>--- conflicted
+++ resolved
@@ -282,13 +282,9 @@
           []
 
 -- Records.
-<<<<<<< HEAD
-argsToValue opts multiCons (RecC conName ts) = do
-=======
-encodeArgs opts multiCons (RecC conName ts) = case (unwrapUnaryRecords opts,not multiCons,ts) of
-  (True,True,[(_,st,ty)])-> encodeArgs opts multiCons (NormalC conName [(st,ty)])
+argsToValue opts multiCons (RecC conName ts) = case (unwrapUnaryRecords opts, not multiCons, ts) of
+  (True,True,[(_,st,ty)]) -> argsToValue opts multiCons (NormalC conName [(st,ty)])
   _ -> do
->>>>>>> 752fd80f
     args <- mapM newName ["arg" ++ show n | (_, n) <- zip ts [1 :: Integer ..]]
     let exp = [|object|] `appE` pairs
 
